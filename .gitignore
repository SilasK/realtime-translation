--- conflicted
+++ resolved
@@ -128,14 +128,12 @@
 # Pyre type checker
 .pyre/
 
-<<<<<<< HEAD
 
 
+
+*.wav
 run_*.sh
+
 mydata
 logs
-translations
-=======
-*.wav
-run_*.sh
->>>>>>> ba290b5f
+translations